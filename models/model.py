--- conflicted
+++ resolved
@@ -70,18 +70,11 @@
 
 
 class BinGraphModel(torch.nn.Module):
-<<<<<<< HEAD
-    def __init__(self, model, outdim, task_dim, add_rwpe=None, dropout=0.0):
-        super().__init__()
-        self.model = model
-        self.mlp = MLP([outdim, 2 * outdim, outdim, task_dim], dropout=dropout)
-=======
-    def __init__(self, model, indim, outdim, task_dim, add_rwpe=None):
+    def __init__(self, model, indim, outdim, task_dim, add_rwpe=None, dropout=0.0):
         super().__init__()
         self.model = model
         self.in_proj = nn.Linear(indim, outdim)
-        self.mlp = MLP([outdim, 2 * outdim, outdim, task_dim])
->>>>>>> c5d66942
+        self.mlp = MLP([outdim, 2 * outdim, outdim, task_dim], dropout=dropout)
         if add_rwpe is not None:
             self.rwpe = AddRandomWalkPE(add_rwpe)
             self.edge_rwpe_prior = torch.nn.Parameter(
@@ -92,6 +85,7 @@
             self.walk_length = add_rwpe
         else:
             self.rwpe = None
+
     def initial_projection(self, g):
         g.x = self.in_proj(g.x)
         g.edge_attr = self.in_proj(g.edge_attr)
@@ -119,19 +113,12 @@
 
 
 class BinGraphAttModel(torch.nn.Module):
-<<<<<<< HEAD
-    def __init__(self, model, outdim, task_dim, add_rwpe=None, dropout=0.0):
-        super().__init__()
-        self.model = model
-        self.mlp = MLP([outdim, 2 * outdim, outdim, task_dim], dropout=dropout)
-=======
-    def __init__(self, model, indim, outdim, task_dim, add_rwpe=None):
+    def __init__(self, model, indim, outdim, task_dim, add_rwpe=None, dropout=0.0):
         super().__init__()
         self.model = model
         self.in_proj = nn.Linear(indim, outdim)
 
-        self.mlp = MLP([outdim, 2 * outdim, outdim, task_dim])
->>>>>>> c5d66942
+        self.mlp = MLP([outdim, 2 * outdim, outdim, task_dim], dropout=dropout)
         self.att = SingleHeadAtt(outdim)
         if add_rwpe is not None:
             self.rwpe = AddRandomWalkPE(add_rwpe)
