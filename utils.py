import os
import torch
from sentence_transformers import SentenceTransformer
from transformers import (
    LlamaForCausalLM,
    LlamaTokenizer,
    AutoTokenizer,
    AutoModel
)
from torchmetrics import AveragePrecision, AUROC
import numpy as np
from torch_geometric.utils import (
    to_scipy_sparse_matrix,
    scatter,
)
from tqdm.autonotebook import trange
import gc

ENCODER_DIM_DICT = {"ST": 768,
                    "e5": 1024,
                    "llama2_7b": 4096,
                    "llama2_13b": 5120}

class SentenceEncoder:
    def __init__(
<<<<<<< HEAD
            self, name, root="cache_data/model", batch_size=512, multi_gpu=False
=======
        self, name, root="cache_data/model", batch_size=1, multi_gpu=False
>>>>>>> c5d66942
    ):
        self.name = name
        self.root = root
        self.device, _ = get_available_devices()
        self.batch_size = batch_size
        self.multi_gpu = multi_gpu
        self.model = None
        self.tokenizer = None

    def get_model(self):
        if self.name == "ST":
            self.model = SentenceTransformer(
                "multi-qa-distilbert-cos-v1",
                device=self.device,
                cache_folder=self.root,
            )
            self.encode = self.ST_encode

        elif self.name == "llama2_7b":
            # model_path = os.path.join(os.path.abspath(os.path.dirname(os.getcwd())), 'llama-2-7b')
            model_name = "meta-llama/Llama-2-7b-hf"
            model = LlamaForCausalLM.from_pretrained(model_name, cache_dir=self.root)
            self.model = model.to(self.device)
            tokenizer = LlamaTokenizer.from_pretrained(model_name, cache_dir=self.root)
            tokenizer.padding_side = "right"
            tokenizer.truncation_side = 'right'
            self.tokenizer = tokenizer
            self.encode = self.llama_encode

        elif self.name == "llama2_13b":
            # model_path = os.path.join(os.path.abspath(os.path.dirname(os.getcwd())), 'llama-2-7b')
            model_name = "meta-llama/Llama-2-13b-hf"
            model = LlamaForCausalLM.from_pretrained(model_name, cache_dir=self.root)
            self.model = model.to(self.device)
            tokenizer = LlamaTokenizer.from_pretrained(model_name, cache_dir=self.root)
            tokenizer.padding_side = "right"
            tokenizer.truncation_side = 'right'
            self.tokenizer = tokenizer
            self.encode = self.llama_encode

        elif self.name == "e5":
            model_name = "intfloat/e5-large-v2"
            tokenizer = AutoTokenizer.from_pretrained(model_name)
            model = AutoModel.from_pretrained(model_name)
            self.model = model.to(self.device)
            self.tokenizer = tokenizer
            self.encode = self.e5_encode

        elif self.name == "roberta":
            self.model = SentenceTransformer(
                "sentence-transformers/roberta-base-nli-stsb-mean-tokens",
                device=self.device,
                cache_folder=self.root,
            )
            self.encode = self.ST_encode
        else:
            raise ValueError(f"Unknown language model: {self.name}.")

    def encode(self, texts, to_tensor=True):
        raise NotImplementedError("Not define llm encoder yet.")

    def ST_encode(self, texts, to_tensor=True):
        if self.multi_gpu:
            # Start the multi-process pool on all available CUDA devices
            pool = self.model.start_multi_process_pool()
            embeddings = self.model.encode_multi_process(
                texts,
                pool=pool,
                batch_size=self.batch_size,
            )
            embeddings = torch.from_numpy(embeddings)
        else:
            embeddings = self.model.encode(
                texts,
                batch_size=self.batch_size,
                show_progress_bar=True,
                convert_to_tensor=to_tensor,
                convert_to_numpy=not to_tensor,
            )
        return embeddings

    def llama_encode(self, texts, to_tensor):

        # Add EOS token for padding
        self.tokenizer.pad_token = self.tokenizer.eos_token
        all_embeddings = []
        with torch.no_grad():
            for start_index in trange(
                    0,
                    len(texts),
                    self.batch_size,
                    desc="Batches",
                    disable=False,
            ):
                sentences_batch = texts[start_index: start_index + self.batch_size]
                input_ids = self.tokenizer(sentences_batch,
                                           return_tensors="pt",
                                           padding="longest",
                                           truncation=True,
                                           max_length=500).input_ids.to(self.device)
                transformer_output = self.model(input_ids, return_dict=True, output_hidden_states=True)["hidden_states"]
                # No gradients on word_embeddings
                word_embeddings = transformer_output[-1].detach()
                sentence_embeddings = word_embeddings.mean(dim=1)
                all_embeddings.append(sentence_embeddings)

        all_embeddings = torch.cat(all_embeddings, dim=0)
        if not to_tensor:
            all_embeddings = all_embeddings.numpy()

        return all_embeddings

    def e5_encode(self, texts, to_tensor):
        def average_pool(last_hidden_states,
                         attention_mask):
            last_hidden = last_hidden_states.masked_fill(~attention_mask[..., None].bool(), 0.0)
            return last_hidden.sum(dim=1) / attention_mask.sum(dim=1)[..., None]

        all_embeddings = []
        with torch.no_grad():
            for start_index in trange(
                    0,
                    len(texts),
                    self.batch_size,
                    desc="Batches",
                    disable=False,
            ):
                sentences_batch = texts[start_index: start_index + self.batch_size]
                batch_dict = self.tokenizer(sentences_batch,
                                            padding="longest",
                                            truncation=True,
                                            return_tensors='pt')
                for item, value in batch_dict.items():
                    batch_dict[item] = value.to(self.device)
                outputs = self.model(**batch_dict)
                embeddings = average_pool(outputs.last_hidden_state, batch_dict['attention_mask'])
                embeddings = embeddings.detach()
                all_embeddings.append(embeddings)

        all_embeddings = torch.cat(all_embeddings, dim=0)
        print(all_embeddings.size())
        if not to_tensor:
            all_embeddings = all_embeddings.numpy()

        return all_embeddings

    def flush_model(self):
        # delete llm from gpu to save GPU memory
        if self.model is not None:
            self.model = None
        if self.tokenizer is not None:
            self.tokenizer = None

        gc.collect()
        torch.cuda.empty_cache()


def binary_single_auc_func(func, output, batch):
    output = output.view(-1, batch.num_classes[0])
    score = torch.sigmoid(output)
    # if len(score.unique()) == 1:
    # print(output[:20])
    label = batch.bin_labels[batch.true_nodes_mask]
    # print(score)
    # print(label)
    return func.update(score, label.view(-1, batch.num_classes[0]))


def binary_apr_func(func, output, batch):
    output = output.view(-1, batch.num_classes[0])
    score = torch.sigmoid(output)
    label = batch.bin_labels[batch.true_nodes_mask]
    return func.update(score, label.view(len(batch), -1))


def binary_auc_multi_func(func, output, batch):
    output = output.view(-1, batch.num_classes[0])
    score = torch.sigmoid(output)
    label = batch.bin_labels[batch.true_nodes_mask]
    return func.update(score, label.view(-1, batch.num_classes[0]))


def label_apr_func(func, output, batch):
    score = torch.sigmoid(output)
    return func.update(score, batch.y)


def flat_label_func(func, output, batch):
    labels = batch.y.view(-1)
    valid_ind = labels == labels
    return func(output.view(-1)[valid_ind], labels[valid_ind])


def classification_single_func(func, output, batch):
    label = batch.bin_labels[batch.true_nodes_mask].view(-1, batch.num_classes[0])
    output = output.view(-1, batch.num_classes[0])
    return func(output, torch.argmax(label, dim=-1))


class MultiApr(torch.nn.Module):
    def __init__(self, num_labels=1):
        super().__init__()
        self.metrics = torch.nn.ModuleList(
            [AveragePrecision(task="binary") for i in range(num_labels)]
        )

    def update(self, preds, targets):
        for i, met in enumerate(self.metrics):
            pred = preds[:, i]
            target = targets[:, i]
            valid_idx = target == target
            # print(pred[valid_idx])
            # print(target[valid_idx])
            met.update(pred[valid_idx], target[valid_idx].to(torch.long))

    def compute(self):
        full_val = []
        for met in self.metrics:
            try:
                res = met.compute()
                if res == res:
                    full_val.append(res)
            except BaseException:
                pass
        return torch.tensor(full_val).mean()

    def reset(self):
        for met in self.metrics:
            met.reset()


class MultiAuc(torch.nn.Module):
    def __init__(self, num_labels=1):
        super().__init__()
        self.metrics = torch.nn.ModuleList(
            [AUROC(task="binary") for i in range(num_labels)]
        )

    def update(self, preds, targets):
        for i, met in enumerate(self.metrics):
            pred = preds[:, i]
            target = targets[:, i]
            valid_idx = target == target
            # print(pred[valid_idx])
            # print(target[valid_idx])
            met.update(pred[valid_idx], target[valid_idx].to(torch.long))

    def compute(self):
        full_val = []
        for met in self.metrics:
            try:
                res = met.compute()
                if res == res:
                    full_val.append(res)
            except BaseException:
                pass
        return torch.tensor(full_val).mean()

    def reset(self):
        for met in self.metrics:
            met.reset()


def scipy_rwpe(data, walk_length):
    row, col = data.edge_index
    N = data.num_nodes

    value = data.edge_weight
    if value is None:
        value = torch.ones(data.num_edges, device=row.device)
    value = scatter(value, row, dim_size=N, reduce="sum").clamp(min=1)[row]
    value = 1.0 / value
    adj = to_scipy_sparse_matrix(
        data.edge_index, edge_attr=value, num_nodes=data.num_nodes
    )

    out = adj
    pe_list = [out.diagonal()]
    for _ in range(walk_length - 1):
        out = out @ adj
        pe_list.append(out.diagonal())
    pe = torch.tensor(np.stack(pe_list, axis=-1))

    return pe

<<<<<<< HEAD

def get_label_texts(labels):
    label_texts = [None] * int(len(labels) * 2)
    for entry in labels:
        label_texts[labels[entry][0]] = (
                "prompt node. molecule property description. "
                + "The molecule is effective to the following assay. "
                + labels[entry][1][0][:-41]
        )
        label_texts[labels[entry][0] + len(labels)] = (
                "prompt node. molecule property description. "
                + "The molecule is not effective to the following assay. "
                + labels[entry][1][0][:-41]
        )
    return label_texts
=======
def get_available_devices():
    r"""Get IDs of all available GPUs.

    Returns:
        device (torch.device): Main device (GPU 0 or CPU).
        gpu_ids (list): List of IDs of all GPUs that are available.
    """
    gpu_ids = []
    if torch.cuda.is_available():
        gpu_ids += [gpu_id for gpu_id in range(torch.cuda.device_count())]
        device = torch.device(f'cuda:{gpu_ids[0]}')
        torch.cuda.set_device(device)
    else:
        device = torch.device('cpu')

    return device, gpu_ids
>>>>>>> c5d66942
<|MERGE_RESOLUTION|>--- conflicted
+++ resolved
@@ -23,11 +23,7 @@
 
 class SentenceEncoder:
     def __init__(
-<<<<<<< HEAD
-            self, name, root="cache_data/model", batch_size=512, multi_gpu=False
-=======
         self, name, root="cache_data/model", batch_size=1, multi_gpu=False
->>>>>>> c5d66942
     ):
         self.name = name
         self.root = root
@@ -313,7 +309,22 @@
 
     return pe
 
-<<<<<<< HEAD
+def get_available_devices():
+    r"""Get IDs of all available GPUs.
+
+    Returns:
+        device (torch.device): Main device (GPU 0 or CPU).
+        gpu_ids (list): List of IDs of all GPUs that are available.
+    """
+    gpu_ids = []
+    if torch.cuda.is_available():
+        gpu_ids += [gpu_id for gpu_id in range(torch.cuda.device_count())]
+        device = torch.device(f'cuda:{gpu_ids[0]}')
+        torch.cuda.set_device(device)
+    else:
+        device = torch.device('cpu')
+
+    return device, gpu_ids
 
 def get_label_texts(labels):
     label_texts = [None] * int(len(labels) * 2)
@@ -328,22 +339,4 @@
                 + "The molecule is not effective to the following assay. "
                 + labels[entry][1][0][:-41]
         )
-    return label_texts
-=======
-def get_available_devices():
-    r"""Get IDs of all available GPUs.
-
-    Returns:
-        device (torch.device): Main device (GPU 0 or CPU).
-        gpu_ids (list): List of IDs of all GPUs that are available.
-    """
-    gpu_ids = []
-    if torch.cuda.is_available():
-        gpu_ids += [gpu_id for gpu_id in range(torch.cuda.device_count())]
-        device = torch.device(f'cuda:{gpu_ids[0]}')
-        torch.cuda.set_device(device)
-    else:
-        device = torch.device('cpu')
-
-    return device, gpu_ids
->>>>>>> c5d66942
+    return label_texts