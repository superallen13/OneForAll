import argparse
import os
import torch
from pytorch_lightning.loggers import WandbLogger
from gp.utils.utils import (
    load_yaml,
    combine_dict,
    merge_mod,
    setup_exp,
    set_random_seed,
)
from gp.lightning.metric import (
    flat_binary_func,
    EvalKit,
)
from gp.lightning.data_template import DataModule
from gp.lightning.training import lightning_fit
from gp.lightning.module_template import ExpConfig
from types import SimpleNamespace
from lightning_model import GraphPredLightning
from models.model import BinGraphModel, BinGraphAttModel
from models.model import PyGRGCNEdge

from torchmetrics import AUROC, Accuracy
from utils import (
    SentenceEncoder,
    MultiApr,
    MultiAuc,
    ENCODER_DIM_DICT,
)

from task_constructor import UnifiedTaskConstructor

def main(params):
    encoder = SentenceEncoder(params.llm_name)
    task_config_lookup = load_yaml(
        os.path.join(os.path.dirname(__file__), "configs", "task_config.yaml")
    )

    if isinstance(params.task_names, str):
        task_names = [a.strip() for a in params.task_names.split(",")]
    else:
        task_names = params.task_names

    root = "cache_data"
    if params.llm_name != "ST":
        root = f"cache_data_{params.llm_name}"

    tasks = UnifiedTaskConstructor(
        task_names,
        encoder,
        task_config_lookup,
        root=root,
        batch_size=params.batch_size,
    )
    # remove llm model
    encoder.flush_model()


    in_dim = ENCODER_DIM_DICT[params.llm_name]
    out_dim = 768 + (params.rwpe if params.rwpe is not None else 0)
    # out_dim = 768

    if hasattr(params, "d_multiple"):
        if isinstance(params.d_multiple, str):
            data_multiple = [float(a) for a in params.d_multiple.split(",")]
        else:
            data_multiple = params.d_multiple
    else:
        data_multiple = [1]

    if hasattr(params, "d_min_ratio"):
        if isinstance(params.d_min_ratio, str):
            min_ratio = [float(a) for a in params.d_min_ratio.split(",")]
        else:
            min_ratio = params.d_min_ratio
    else:
        min_ratio = [1]

    train_data = tasks.make_train_data(data_multiple, min_ratio)

    text_dataset = tasks.make_full_dm_list(
        data_multiple, min_ratio, train_data
    )
    params.datamodule = DataModule(
        text_dataset, num_workers=params.num_workers
    )

    eval_data = text_dataset["val"] + text_dataset["test"]
    val_state = [dt.state_name for dt in text_dataset["val"]]
    test_state = [dt.state_name for dt in text_dataset["test"]]
    eval_state = val_state + test_state
    eval_metric = [dt.metric for dt in eval_data]
    eval_funcs = [dt.meta_data["eval_func"] for dt in eval_data]
    loss = torch.nn.BCEWithLogitsLoss()
    evlter = []
    for dt in eval_data:
        if dt.metric == "acc":
            evlter.append(Accuracy(task="multiclass", num_classes=dt.classes))
        elif dt.metric == "auc":
            evlter.append(AUROC(task="binary"))
        elif dt.metric == "apr":
            evlter.append(MultiApr(num_labels=dt.classes))
        elif dt.metric == "aucmulti":
            evlter.append(MultiAuc(num_labels=dt.classes))
    metrics = EvalKit(
        eval_metric,
        evlter,
        loss,
        eval_funcs,
        flat_binary_func,
        eval_mode="max",
        exp_prefix="",
        eval_state=eval_state,
        val_monitor_state=val_state[0],
        test_monitor_state=test_state[0],
    )
    # gnn = PyGGIN(params.num_layers, 768, 768)
    # gnn = PyGRGCN(params.num_layers, 3, 768, 768)
    # gnn = PyGGINE(params.num_layers, 768, 768, 768)
    gnn = PyGRGCNEdge(
        params.num_layers,
        5,
        out_dim,
        out_dim,
        # drop_ratio=params.dropout,
        JK=params.JK,
    )
    bin_model = BinGraphAttModel if params.JK == "none" else BinGraphModel
<<<<<<< HEAD
    model = bin_model(gnn, out_dim, 1, add_rwpe=params.rwpe, dropout=params.dropout)
=======
    model = bin_model(gnn, in_dim, out_dim, 1, add_rwpe=params.rwpe)
>>>>>>> c5d66942
    optimizer = torch.optim.Adam(
        model.parameters(), lr=params.lr, weight_decay=params.l2
    )
    lr_scheduler = {
        "scheduler": torch.optim.lr_scheduler.StepLR(optimizer, 15, 0.5),
        "interval": "epoch",
        "frequency": 1,
    }

    exp_config = ExpConfig(
        "",
        optimizer,
        dataset_callback=train_data.update,
        lr_scheduler=lr_scheduler,
    )
    exp_config.val_state_name = val_state
    exp_config.test_state_name = test_state

    pred_model = GraphPredLightning(exp_config, model, metrics)

    wandb_logger = WandbLogger(
        project=params.log_project,
        name=f"{params.exp_name}_{params.llm_name}",
        save_dir=params.exp_dir,
        offline=params.offline_log,
    )

    val_res, test_res = lightning_fit(
        wandb_logger,
        pred_model,
        params.datamodule,
        metrics,
        params.num_epochs,
        save_model=True,
        load_best=False,
        reload_freq=1,
        test_rep=params.test_rep,
        # profiler="simple",
        # accelerator="cpu",
    )


if __name__ == "__main__":
    parser = argparse.ArgumentParser(description="rl")
    parser.add_argument("--override", type=str)

    parser.add_argument(
        "opts",
        default=[],
        nargs=argparse.REMAINDER,
        help="Modify config options using the command-line",
    )

    params = parser.parse_args()
    configs = []
    configs.append(
        load_yaml(
            os.path.join(
                os.path.dirname(__file__), "configs", "default_config.yaml"
            )
        )
    )

    if params.override is not None:
        override_config = load_yaml(params.override)
        configs.append(override_config)
    # Add for few-shot parameters

    mod_params = combine_dict(*configs)
    mod_params = merge_mod(mod_params, params.opts)
    setup_exp(mod_params)

    params = SimpleNamespace(**mod_params)
    set_random_seed(params.seed)

    torch.set_float32_matmul_precision("high")
    params.log_project = "full_cdm"
    print(params)
    main(params)<|MERGE_RESOLUTION|>--- conflicted
+++ resolved
@@ -127,11 +127,7 @@
         JK=params.JK,
     )
     bin_model = BinGraphAttModel if params.JK == "none" else BinGraphModel
-<<<<<<< HEAD
-    model = bin_model(gnn, out_dim, 1, add_rwpe=params.rwpe, dropout=params.dropout)
-=======
-    model = bin_model(gnn, in_dim, out_dim, 1, add_rwpe=params.rwpe)
->>>>>>> c5d66942
+    model = bin_model(gnn, in_dim, out_dim, 1, add_rwpe=params.rwpe, dropout=params.dropout)
     optimizer = torch.optim.Adam(
         model.parameters(), lr=params.lr, weight_decay=params.l2
     )
